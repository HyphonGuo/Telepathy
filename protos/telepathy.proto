syntax = "proto3";

option csharp_namespace = "Microsoft.Telepathy.ProtoBuf";

package Microsoft.Telepathy.ProtoBuf;

message InnerTask {
  string service_name = 1;
  string method_name = 2;
  MethodEnum method_type = 3;
  string session_id = 4;
  string client_id = 5;
  string message_id = 6;
  bytes msg = 7;
}

message InnerResult {
  bytes msg = 1;
<<<<<<< HEAD
=======
  // state_code 0: success, 1: failed
>>>>>>> 42830efd
  int32 state_code = 2;
  string state_detail = 3;
  string session_id = 4;
  string client_id = 5;
  string message_id = 6;
}

enum MethodEnum {
  UNARY = 0;
  CLIENT_STREAM = 1;
  SERVER_STREAM = 2;
  DUPLEX_STREAM =3;
}
<|MERGE_RESOLUTION|>--- conflicted
+++ resolved
@@ -16,10 +16,7 @@
 
 message InnerResult {
   bytes msg = 1;
-<<<<<<< HEAD
-=======
   // state_code 0: success, 1: failed
->>>>>>> 42830efd
   int32 state_code = 2;
   string state_detail = 3;
   string session_id = 4;
