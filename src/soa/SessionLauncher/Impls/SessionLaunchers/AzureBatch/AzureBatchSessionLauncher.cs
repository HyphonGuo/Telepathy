--- conflicted
+++ resolved
@@ -68,17 +68,12 @@
                 AzureBatchConfiguration.SoaBrokerStorageConnectionString;
         }
 
-<<<<<<< HEAD
-        public override async Task<SessionInfoContract> GetInfoV5Sp1Async(string endpointPrefix, string sessionId, bool useAad)
-=======
-        public override async Task<SessionInfoContract> GetInfoAsync(string endpointPrefix, int sessionId)
->>>>>>> e05ac1cb
+        public override async Task<SessionInfoContract> GetInfoAsync(string endpointPrefix, string sessionId)
         {
             SessionInfoContract sessionInfo = null;
             CheckAccess();
 
             ParamCheckUtility.ThrowIfNullOrEmpty(endpointPrefix, "endpointPrefix");
-            ParamCheckUtility.ThrowIfNullOrEmpty(sessionId, "sessionId");
 
             TraceHelper.TraceEvent(
                 sessionId,
@@ -275,11 +270,8 @@
             return sessionInfo;
         }
 
-<<<<<<< HEAD
-        public override async Task TerminateV5Async(string sessionId)
-=======
-        public override async Task TerminateAsync(int sessionId)
->>>>>>> e05ac1cb
+
+        public override async Task TerminateAsync(string sessionId)
         {
             using (var batchClient = AzureBatchConfiguration.GetBatchClient())
             {
