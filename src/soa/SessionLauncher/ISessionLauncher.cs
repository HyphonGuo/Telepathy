--- conflicted
+++ resolved
@@ -40,11 +40,7 @@
         /// <returns>the Broker Launcher EPR, sorted by the preference.</returns>
         [OperationContract]
         [FaultContract(typeof(SessionFault), Action = SessionFault.Action)]
-<<<<<<< HEAD
-        string[] Allocate(SessionStartInfoContract info, string endpointPrefix, out string sessionid, out string serviceVersion, out SessionInfoContract sessionInfo);
-=======
         Task<SessionAllocateInfoContract> AllocateAsync(SessionStartInfoContract info, string endpointPrefix);
->>>>>>> e05ac1cb
 
         /// <summary>
         /// Allocate a new session
@@ -57,21 +53,7 @@
         /// <returns>the Broker Launcher EPR, sorted by the preference.</returns>
         [OperationContract]
         [FaultContract(typeof(SessionFault), Action = SessionFault.Action)]
-<<<<<<< HEAD
-        Task<SessionAllocateInfoContract> AllocateDurableV5Async(SessionStartInfoContract info, string endpointPrefix);
-
-        /// <summary>
-        /// Allocate a new session
-        /// </summary>
-        /// <param name="info">session start info</param>
-        /// <param name="endpointPrefix">the endpoint prefix.</param>
-        /// <param name="sessionid">the sessionid</param>
-        /// <param name="serviceVersion">the service verison</param>
-        /// <param name="sessionInfo">the session info</param>
-        /// <returns>the Broker Launcher EPR, sorted by the preference.</returns>
-        [OperationContract]
-        [FaultContract(typeof(SessionFault), Action = SessionFault.Action)]
-        string[] AllocateDurable(SessionStartInfoContract info, string endpointPrefix, out string sessionid, out string serviceVersion, out SessionInfoContract sessionInfo);
+        Task<SessionAllocateInfoContract> AllocateDurableAsync(SessionStartInfoContract info, string endpointPrefix);
 
         /// <summary>
         /// Attach to an exisiting session
@@ -81,33 +63,7 @@
         /// <returns>the Broker Launcher EPR</returns>
         [OperationContract]
         [FaultContract(typeof(SessionFault), Action = SessionFault.Action)]
-        Task<SessionInfoContract> GetInfoV5Async(string endpointPrefix, string sessionId);
-
-=======
-        Task<SessionAllocateInfoContract> AllocateDurableAsync(SessionStartInfoContract info, string endpointPrefix);
-      
->>>>>>> e05ac1cb
-        /// <summary>
-        /// Attach to an exisiting session
-        /// </summary>
-        /// <param name="endpointPrefix">the endpoint prefix.</param>
-        /// <param name="sessionId">the session id</param>
-        /// <returns>the Broker Launcher EPR</returns>
-        [OperationContract]
-        [FaultContract(typeof(SessionFault), Action = SessionFault.Action)]
-<<<<<<< HEAD
-        Task<SessionInfoContract> GetInfoV5Sp1Async(string endpointPrefix, string sessionId, bool useAad);
-
-        /// <summary>
-        /// Attach to an exisiting session
-        /// </summary>
-        /// <param name="headnode">the headnode.</param>
-        /// <param name="endpointPrefix">the endpoint prefix.</param>
-        /// <param name="sessionId">the session id</param>
-        /// <returns>the Broker Launcher EPR</returns>
-        [OperationContract]
-        [FaultContract(typeof(SessionFault), Action = SessionFault.Action)]
-        SessionInfoContract GetInfo(string headnode, string endpointPrefix, string sessionId);
+        Task<SessionInfoContract> GetInfoAsync(string endpointPrefix, string sessionId);
 
         /// <summary>
         /// terminate a session.
@@ -115,22 +71,7 @@
         /// <param name="sessionId">the session id</param>
         [OperationContract]
         [FaultContract(typeof(SessionFault), Action = SessionFault.Action)]
-        Task TerminateV5Async(string sessionId);
-=======
-        Task<SessionInfoContract> GetInfoAsync(string endpointPrefix, int sessionId);
->>>>>>> e05ac1cb
-
-        /// <summary>
-        /// terminate a session.
-        /// </summary>
-        /// <param name="sessionId">the session id</param>
-        [OperationContract]
-        [FaultContract(typeof(SessionFault), Action = SessionFault.Action)]
-<<<<<<< HEAD
-        void Terminate(string headnode, string sessionId);
-=======
-        Task TerminateAsync(int sessionId);
->>>>>>> e05ac1cb
+        Task TerminateAsync(string sessionId);
 
         /// <summary>
         /// Returns the versions for a specific service
