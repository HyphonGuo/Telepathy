﻿//----------------------------------------------------------------------------------------------------------------------------------------
// <copyright file="SessionLauncher.cs" company="Microsoft">
//     Copyright(C) Microsoft Corporation.  All rights reserved.
// </copyright>
// <summary>the session launcher serivce.</summary>
//-----------------------------------------------------------------------------------------------------------------------------------------

namespace Microsoft.Hpc.Scheduler.Session.Internal.SessionLauncher
{
    using Microsoft.Hpc.RuntimeTrace;
    using Microsoft.Hpc.Scheduler.Session;
    using Microsoft.Hpc.Scheduler.Session.Common;
    using Microsoft.Hpc.Scheduler.Session.Internal;

    using System;
    using System.Collections.Generic;
    using System.Configuration;
    using System.Diagnostics;
    using System.IO;
    using System.Reflection;
    using System.Security;
    using System.ServiceModel;
    using System.Threading;
    using System.Threading.Tasks;

    using Microsoft.Hpc.Scheduler.Session.Configuration;
    using Microsoft.Hpc.Scheduler.Session.Internal.Common;

    using TelepathyCommon;

    /// <summary>
    /// the session launcher service.
    /// </summary>
    [ServiceBehavior(
        InstanceContextMode = InstanceContextMode.Single,
        ConcurrencyMode = ConcurrencyMode.Multiple,
        Name = "SessionLauncher",
        Namespace = "http://hpc.microsoft.com/sessionlauncher/",
        IncludeExceptionDetailInFaults = true)]
    internal abstract class SessionLauncher : DisposableObject, ISessionLauncher
    {
        #region private fields

        /// <summary>
        /// service registration related environment variables
        /// </summary>
        // private const string RegistryPathEnv = "CCP_SERVICEREGISTRATION_PATH";

        /// <summary>
        /// the commandline for the service task.
        /// note: no %CCP_HOME% on azure
        /// </summary>
        protected static string TaskCommandLine64 => @"HpcServiceHost.exe";

        /// <summary>
        /// the commandline for the service task.
        /// note: no %CCP_HOME% on azure
        /// </summary>
        protected static string TaskCommandLine32 => "HpcServiceHost32.exe";

        /// <summary>
        /// Stores the server version
        /// </summary>
        internal static readonly Version ServerVersion = new Version(FileVersionInfo.GetVersionInfo(Assembly.GetEntryAssembly().Location).FileVersion);

        /// <summary>
        /// session pool for durable session
        /// Key: ServiceName_Version
        /// Value: Session Id list
        /// </summary>
        protected Dictionary<string, SessionPool> durableSessionPool = new Dictionary<string, SessionPool>();

        /// <summary>
        /// session pool for non-durable session
        /// Key: ServiceName_Version
        /// Value: Session Id list
        /// </summary>
        protected Dictionary<string, SessionPool> nonDurableSessionPool = new Dictionary<string, SessionPool>();

        protected ClusterInfo clusterInfo;

        #endregion

        /// <summary>
        /// Initializes a new instance of the SessionLauncher class with the specified head node. 
        /// </summary>
        /// <param name="headNode">the specified head node.</param>
        protected SessionLauncher()
        {
        }

        #region SessionLauncher operations

        /// <summary>
        /// Gets server version
        /// </summary>
        /// <returns>returns server version</returns>
        async Task<Version> ISessionLauncher.GetServerVersionAsync()
        {
            return await Task.FromResult<Version>(SessionLauncher.ServerVersion); // (new Func<Version>(() => SessionLauncher.ServerVersion).Invoke());
        }

        public virtual async Task<SessionAllocateInfoContract> AllocateAsync(SessionStartInfoContract info, string endpointPrefix)
        {
            return await this.AllocateInternalAsync(info, endpointPrefix, false);
        }

<<<<<<< HEAD
        public virtual string[] Allocate(SessionStartInfoContract info, string endpointPrefix, out string sessionid, out string serviceVersion, out SessionInfoContract sessionInfo)
        {
            var contract = this.AllocateV5Async(info, endpointPrefix).GetAwaiter().GetResult();
            sessionid = contract.Id;
            serviceVersion = contract.ServiceVersion?.ToString();
            sessionInfo = contract.SessionInfo;
            return contract.BrokerLauncherEpr;
        }

        public virtual async Task<SessionAllocateInfoContract> AllocateDurableV5Async(SessionStartInfoContract info, string endpointPrefix)
=======
        public virtual async Task<SessionAllocateInfoContract> AllocateDurableAsync(SessionStartInfoContract info, string endpointPrefix)
>>>>>>> e05ac1cb
        {
            return await this.AllocateInternalAsync(info, endpointPrefix, true);
        }

<<<<<<< HEAD
        public virtual string[] AllocateDurable(SessionStartInfoContract info, string endpointPrefix, out string sessionid, out string serviceVersion, out SessionInfoContract sessionInfo)
        {
            SessionAllocateInfoContract contract = this.AllocateDurableV5Async(info, endpointPrefix).GetAwaiter().GetResult();
            sessionid = contract.Id;
            serviceVersion = contract.ServiceVersion?.ToString();
            sessionInfo = contract.SessionInfo;
            return contract.BrokerLauncherEpr;
        }

=======
>>>>>>> e05ac1cb
        /// <summary>
        /// Attach to an exisiting session (create a session info by the specified service job)
        /// </summary>
        /// <param name="headnode">the headnode.</param>
        /// <param name="endpointPrefix">the prefix of the endpoint epr.</param>
        /// <param name="sessionId">the session id</param>
        /// <returns>the session information.</returns>
<<<<<<< HEAD
        Task<SessionInfoContract> ISessionLauncher.GetInfoV5Async(string endpointPrefix, string sessionId) => ((ISessionLauncher)this).GetInfoV5Sp1Async(endpointPrefix, sessionId, false);

        public abstract Task<SessionInfoContract> GetInfoV5Sp1Async(string endpointPrefix, string sessionId, bool useAad);

        public abstract Task TerminateV5Async(string sessionId);
=======
        public abstract Task<SessionInfoContract> GetInfoAsync(string endpointPrefix, int sessionId);

        public abstract Task TerminateAsync(int sessionId);
>>>>>>> e05ac1cb

        public abstract Task<Version[]> GetServiceVersionsAsync(string serviceName);

        public abstract Task<string> GetSOAConfigurationAsync(string key);

        public abstract Task<Dictionary<string, string>> GetSOAConfigurationsAsync(List<string> keys);
<<<<<<< HEAD

        #region sync interface


        /// <summary>
        /// Attach to an exisiting session (create a session info by the specified service job)
        /// </summary>
        /// <param name="headnode">the headnode.</param>
        /// <param name="endpointPrefix">the prefix of the endpoint epr.</param>
        /// <param name="sessionId">the session id</param>
        /// <returns>the session information.</returns>
        SessionInfoContract ISessionLauncher.GetInfo(string headnode, string endpointPrefix, string sessionId)
        {
            return ((ISessionLauncher)this).GetInfoV5Async(endpointPrefix, sessionId).GetAwaiter().GetResult();
        }

        /// <summary>
        /// terminate a session (cancel the service job specified by the id)
        /// </summary>
        /// <param name="headnode">the headnode.</param>
        /// <param name="sessionId">the session id</param>
        void ISessionLauncher.Terminate(string headnode, string sessionId)
        {
            ((ISessionLauncher)this).TerminateV5Async(sessionId).GetAwaiter().GetResult();
        }

        #endregion

=======
>>>>>>> e05ac1cb
        #endregion


        /// <summary>
        /// Addes a Version to a sorted list of Versions (decending)
        /// </summary>
        /// <param name="versions"></param>
        /// <param name="version"></param>
        protected void AddSortedVersion(IList<Version> versions, Version version)
        {
            bool added = false;

            for (int i = 0; i < versions.Count; i++)
            {
                if (0 < version.CompareTo(versions[i]))
                {
                    versions.Insert(i, version);
                    added = true;
                    break;
                }
            }

            if (!added)
            {
                versions.Add(version);
            }
        }

        #region Session Pool

        /// <summary>
        /// Update the session pool by checking an active job list
        /// </summary>
        /// <param name="jobInfoList">active job list</param>
        internal void UpdateSessionPool(IList<object> jobInfoList)//(List<JobInfo> jobInfoList)
        {
#if HPCPACK

            SortedList<int, int> jobIds = new SortedList<int, int>();
            foreach (JobInfo info in jobInfoList)
            {
                if (!jobIds.ContainsKey(info.Id))
                {
                    jobIds.Add(info.Id, 0);
                }
            }

            foreach (Dictionary<string, SessionPool> dictionary in new Dictionary<string, SessionPool>[] { this.nonDurableSessionPool, this.durableSessionPool })
            {
                Debug.Assert(dictionary != null, "the session pool is null");
                lock (dictionary)
                {
                    foreach (SessionPool sp in dictionary.Values)
                    {
                        for (int i = sp.Length - 1; i >= 0; i--)
                        {
                            // remove the session from the pool if it is not in the running and prerunning job list
                            if (!jobIds.ContainsKey(sp[i]))
                            {
                                sp.RemoveAt(i);
                            }
                        }
                    }
                }
            }
#endif
            // TODO: support session pool
            throw new NotImplementedException();
        }

        /// <summary>
        /// Get cluster info from the reliable registry
        /// </summary>
        /// <returns></returns>
        Task<ClusterInfoContract> ISessionLauncher.GetClusterInfoAsync()
        {
            return Task.FromResult(this.clusterInfo.Contract);
        }

#endregion

        /// <summary>
        /// the class holds session pool info of a service
        /// </summary>
        protected class SessionPool
        {
            public string this[int i]
            {
                get
                {
                    return SessionIds[i];
                }
                set
                {
                    SessionIds[i] = value;
                }
            }

            private int index = 0;

            public int Index
            {
                get
                {
                    return index;
                }
                set
                {
                    index = value;
                }
            }

            private int preparing = 0;

            public int Preparing
            {
                get
                {
                    return preparing;
                }
                set
                {
                    preparing = value;
                }
            }

            public int Length
            {
                get
                {
                    return SessionIds.Count;
                }
            }

            private List<string> sessionIds = new List<string>();

            public List<string> SessionIds
            {
                get
                {
                    return sessionIds;
                }
                set
                {
                    sessionIds = value;
                }
            }

            private ManualResetEvent poolChangeEvent = new ManualResetEvent(true);

            public ManualResetEvent PoolChangeEvent
            {
                get
                {
                    return poolChangeEvent;
                }
                set
                {
                    poolChangeEvent = value;
                }
            }

            public void RemoveAt(int i)
            {
                SessionIds.RemoveAt(i);
                if (Index > i)
                {
                    Index--;
                }
            }
        }

        /// <summary>
        /// Allocate a new durable or non-durable session
        /// </summary>
        /// <param name="startInfo">session start info</param>
        /// <param name="durable">whether session should be durable</param>
        /// <param name="endpointPrefix">the endpoint prefix, net.tcp:// or https:// </param>
        /// <returns>the Broker Launcher EPRs, sorted by the preference.</returns>
        protected virtual async Task<SessionAllocateInfoContract> AllocateInternalAsync(SessionStartInfoContract startInfo, string endpointPrefix, bool durable)
        {
            TraceHelper.TraceEvent(TraceEventType.Verbose, "[SessionLauncher] Begin: AllocateInternalAsync");
            SessionAllocateInfoContract sessionAllocateInfo = new SessionAllocateInfoContract();

            ParamCheckUtility.ThrowIfNull(startInfo, "startInfo");
            ParamCheckUtility.ThrowIfNullOrEmpty(startInfo.ServiceName, "startInfo.ServiceName");
            ParamCheckUtility.ThrowIfNullOrEmpty(endpointPrefix, "endpointPrefix");

#if HPCPACK
            // check client api version, 4.3 or older client is not supported by 4.4 server for the broken changes
            if (startInfo.ClientVersion == null || startInfo.ClientVersion < new Version(4, 4))
            {
                TraceHelper.TraceEvent(TraceEventType.Error,
                    "[SessionLauncher] .AllocateInternalAsync: ClientVersion {0} does not match ServerVersion {1}.", startInfo.ClientVersion, ServerVersion);

                ThrowHelper.ThrowSessionFault(SOAFaultCode.ClientServerVersionMismatch,
                                              SR.SessionLauncher_ClientServerVersionMismatch,
                                              startInfo.ClientVersion == null ? "NULL" : startInfo.ClientVersion.ToString(),
                                              ServerVersion.ToString());
            }
#endif

            // Init service version to the service version passed in
            if (startInfo.ServiceVersion != null)
            {
                sessionAllocateInfo.ServiceVersion = startInfo.ServiceVersion;
                TraceHelper.TraceEvent(TraceEventType.Verbose, "[SessionLauncher] .AllocateInternalAsync: Original service version is {0}", sessionAllocateInfo.ServiceVersion);
            }
            else
            {
                sessionAllocateInfo.ServiceVersion = null;
                TraceHelper.TraceEvent(TraceEventType.Verbose, "[SessionLauncher] .AllocateInternalAsync: Original service version is null.");
            }

            string callId = Guid.NewGuid().ToString();
            this.CheckAccess();

            SecureString securePassword = CreateSecureString(startInfo.Password);
            startInfo.Password = null;

            // BUG 4522 : Use CCP_SCHEDULER when referencing service registration file share so HA HN virtual name is used when needed
            //var reliableRegistry = new ReliableRegistry(this.fabricClient.PropertyManager);
            //string defaultServiceRegistrationServerName = await reliableRegistry.GetValueAsync<string>(HpcConstants.HpcFullKeyName, HpcConstants.FileShareServerRegVal, this.token);

            //if (String.IsNullOrEmpty(defaultServiceRegistrationServerName))
            //{
            //    defaultServiceRegistrationServerName = "localhost";
            //}

            // the reg repo path is from scheduler environments, defaultServiceRegistrationServerName is actually not used

            string serviceConfigFile;
            ServiceRegistrationRepo serviceRegistration = this.GetRegistrationRepo(callId);
            serviceConfigFile = serviceRegistration.GetServiceRegistrationPath(startInfo.ServiceName, startInfo.ServiceVersion);

            // If the serviceConfigFile wasnt found and serviceversion isnt specified, try getitng the service config based on the service's latest version
            if (string.IsNullOrEmpty(serviceConfigFile) && (startInfo.ServiceVersion == null))
            {
                TraceHelper.TraceEvent(TraceEventType.Verbose, "[SessionLauncher] .AllocateInternalAsync: Try to find out versioned service.");

                // Get service version in ServiceRegistrationRepo
                Version dynamicServiceVersion = serviceRegistration.GetServiceVersionInternal(startInfo.ServiceName, false);

                if (dynamicServiceVersion != null)
                {
                    TraceHelper.TraceEvent(TraceEventType.Verbose, "[SessionLauncher] .AllocateInternalAsync: Selected dynamicServiceVersion is {0}.", dynamicServiceVersion.ToString());
                }

                serviceConfigFile = serviceRegistration.GetServiceRegistrationPath(startInfo.ServiceName, dynamicServiceVersion);

                // If a config file is found, update the serviceVersion that is returned to client and stored in recovery info
                if (!string.IsNullOrEmpty(serviceConfigFile))
                {
                    TraceHelper.TraceEvent(TraceEventType.Verbose, "[SessionLauncher] .AllocateInternalAsync: serviceConfigFile is {0}.", serviceConfigFile);

                    startInfo.ServiceVersion = dynamicServiceVersion;

                    if (dynamicServiceVersion != null)
                    {
                        sessionAllocateInfo.ServiceVersion = dynamicServiceVersion;
                    }
                }
            }

            string serviceName = ServiceRegistrationRepo.GetServiceRegistrationFileName(startInfo.ServiceName, startInfo.ServiceVersion);
            TraceHelper.TraceEvent(TraceEventType.Verbose, "[SessionLauncher] .AllocateInternalAsync: Service name = {0}, Configuration file = {1}", serviceName, serviceConfigFile);

            // If the service is not found and user code doesn't specify
            // version, we will use the latest version. 
            if (string.IsNullOrEmpty(serviceConfigFile))
            {
                if (startInfo.ServiceVersion != null)
                {
                    ThrowHelper.ThrowSessionFault(SOAFaultCode.ServiceVersion_NotFound, SR.SessionLauncher_ServiceVersionNotFound, startInfo.ServiceName, startInfo.ServiceVersion.ToString());
                }
                else
                {
                    ThrowHelper.ThrowSessionFault(SOAFaultCode.Service_NotFound, SR.SessionLauncher_ServiceNotFound, startInfo.ServiceName);
                }
            }

            ExeConfigurationFileMap map = new ExeConfigurationFileMap();
            map.ExeConfigFilename = serviceConfigFile;

            ServiceRegistration registration = null;
            BrokerConfigurations brokerConfigurations = null;
            string hostpath = null;
            string traceSwitchValue = null;

            try
            {
                Configuration config = null;

                RetryManager.RetryOnceAsync(
                    () => config = ConfigurationManager.OpenMappedExeConfiguration(map, ConfigurationUserLevel.None),
                    TimeSpan.FromSeconds(1),
                    ex => ex is ConfigurationErrorsException).GetAwaiter().GetResult();

                Debug.Assert(config != null, "Configuration is not opened properly.");
                registration = ServiceRegistration.GetSectionGroup(config);
                brokerConfigurations = BrokerConfigurations.GetSectionGroup(config);

                if (registration != null && registration.Host != null && registration.Host.Path != null)
                {
                    hostpath = registration.Host.Path;
                }
                else
                {
                    // x86 or x64
                    hostpath = registration.Service.Architecture == ServiceArch.X86 ? TaskCommandLine32 : TaskCommandLine64;
                }

                traceSwitchValue = registration.Service.SoaDiagTraceLevel;

                // TODO: should deprecate the previous settings
                if (string.IsNullOrEmpty(traceSwitchValue))
                {
                    traceSwitchValue = ConfigurationHelper.GetTraceSwitchValue(config);
                }
            }
            catch (ConfigurationErrorsException e)
            {
                ThrowHelper.ThrowSessionFault(SOAFaultCode.ConfigFile_Invalid, SR.SessionLauncher_ConfigFileInvalid, e.ToString());
            }
            catch (Exception ex)
            {
                TraceHelper.TraceEvent(TraceEventType.Error, ex.ToString());
                throw;
            }

            // after figuring out the service and version, and the session pool size, we check if the service pool already has the instance.
            sessionAllocateInfo.Id = "0";
            sessionAllocateInfo.SessionInfo = null;
            if (startInfo.UseSessionPool)
            {
                if (this.TryGetSessionAllocateInfoFromPooled(endpointPrefix, durable, sessionAllocateInfo, serviceConfigFile, registration, out var allocateInternal))
                {
                    return allocateInternal;
                }
            }

            // for sessions to add in session pool
            try
            {
                var sessionAllocateInfoContract = await this.CreateAndSubmitSessionJob(
                                                      startInfo,
                                                      endpointPrefix,
                                                      durable,
                                                      callId,
                                                      securePassword,
                                                      registration,
                                                      sessionAllocateInfo,
                                                      traceSwitchValue,
                                                      serviceName,
                                                      brokerConfigurations,
                                                      hostpath);
                if (sessionAllocateInfoContract != null)
                {
                    return sessionAllocateInfoContract;
                }
            }
            finally
            {
                // Add the submitted job to the session pool.
                if (startInfo.UseSessionPool)
                {
                    this.AddSessionToPool(Path.GetFileNameWithoutExtension(serviceConfigFile), durable, sessionAllocateInfo.Id, registration.Service.MaxSessionPoolSize);
                }
            }

            return null;
        }

        protected abstract Task<SessionAllocateInfoContract> CreateAndSubmitSessionJob(
            SessionStartInfoContract startInfo,
            string endpointPrefix,
            bool durable,
            string callId,
            SecureString securePassword,
            ServiceRegistration registration,
            SessionAllocateInfoContract sessionAllocateInfo,
            string traceSwitchValue,
            string serviceName,
            BrokerConfigurations brokerConfigurations,
            string hostpath);

        protected abstract void AddSessionToPool(string serviceNameWithVersion, bool durable, string sessionId, int poolSize);

        protected abstract bool TryGetSessionAllocateInfoFromPooled(
            string endpointPrefix,
            bool durable,
            SessionAllocateInfoContract sessionAllocateInfo,
            string serviceConfigFile,
            ServiceRegistration registration,
            out SessionAllocateInfoContract allocateInternal);

        /// <summary>
        /// Implement authorization logic here
        /// </summary>
        protected abstract void CheckAccess();

       protected virtual ServiceRegistrationRepo GetRegistrationRepo(string callId)
        {
            ServiceRegistrationRepo repo = null;
            string regPath = string.Empty;

            try
            {
                if (!string.IsNullOrEmpty(SessionLauncherSettings.Default.ServiceRegistrationPath))
                {
                    regPath = SessionLauncherSettings.Default.ServiceRegistrationPath + ";" + regPath;
                }
            }
            catch (Exception e)
            {
                TraceHelper.TraceEvent(TraceEventType.Error, "[SessionLauncher] .GetRegistrationRepo: callId={0}, Get the scheduler environment failed. exception = {1}", callId, e);

                ThrowHelper.ThrowSessionFault(SOAFaultCode.GetClusterPropertyFailure, SR.SessionLauncher_FailToGetClusterProperty, e.ToString());
            }

            if (!string.IsNullOrEmpty(regPath))
            {

                repo = this.CreateServiceRegistrationRepo(regPath);
            }
            else
            {
                TraceHelper.TraceEvent(TraceEventType.Error, "[SessionLauncher] .GetRegistrationRepo: callId={0}, Get the scheduler environment for RegistryPathEnv is empty or null.", callId);
            }

            if (repo != null && repo.GetServiceRegistrationDirectories() != null)
            {
                return repo;
            }
            else
            {
                TraceHelper.TraceEvent(TraceEventType.Error, "[SessionLauncher] .GetRegistrationRepo: No service registration directories are configured");

                ThrowHelper.ThrowSessionFault(SOAFaultCode.Service_RegistrationDirsMissing, SR.SessionLauncher_NoServiceRegistrationDirs);

                return null;
            }
        }

        protected internal virtual ServiceRegistrationRepo CreateServiceRegistrationRepo(string regPath) => new ServiceRegistrationRepo(regPath);

        /// <summary>
        /// Convert plain text string to SecureString
        /// </summary>
        private static SecureString CreateSecureString(string textString)
        {
            if (textString == null)
            {
                return null;
            }
            else
            {
                SecureString secureString = new SecureString();
                foreach (char c in textString)
                {
                    secureString.AppendChar(c);
                }

                return secureString;
            }
        }

        protected virtual Version[] GetServiceVersionsInternal(string serviceName, bool addUnversionedService) {
            string callId = Guid.NewGuid().ToString();
            return this.GetRegistrationRepo(callId).GetServiceVersionsInternal(serviceName, addUnversionedService);
        }
    }
}<|MERGE_RESOLUTION|>--- conflicted
+++ resolved
@@ -105,36 +105,12 @@
             return await this.AllocateInternalAsync(info, endpointPrefix, false);
         }
 
-<<<<<<< HEAD
-        public virtual string[] Allocate(SessionStartInfoContract info, string endpointPrefix, out string sessionid, out string serviceVersion, out SessionInfoContract sessionInfo)
-        {
-            var contract = this.AllocateV5Async(info, endpointPrefix).GetAwaiter().GetResult();
-            sessionid = contract.Id;
-            serviceVersion = contract.ServiceVersion?.ToString();
-            sessionInfo = contract.SessionInfo;
-            return contract.BrokerLauncherEpr;
-        }
-
-        public virtual async Task<SessionAllocateInfoContract> AllocateDurableV5Async(SessionStartInfoContract info, string endpointPrefix)
-=======
+
         public virtual async Task<SessionAllocateInfoContract> AllocateDurableAsync(SessionStartInfoContract info, string endpointPrefix)
->>>>>>> e05ac1cb
         {
             return await this.AllocateInternalAsync(info, endpointPrefix, true);
         }
 
-<<<<<<< HEAD
-        public virtual string[] AllocateDurable(SessionStartInfoContract info, string endpointPrefix, out string sessionid, out string serviceVersion, out SessionInfoContract sessionInfo)
-        {
-            SessionAllocateInfoContract contract = this.AllocateDurableV5Async(info, endpointPrefix).GetAwaiter().GetResult();
-            sessionid = contract.Id;
-            serviceVersion = contract.ServiceVersion?.ToString();
-            sessionInfo = contract.SessionInfo;
-            return contract.BrokerLauncherEpr;
-        }
-
-=======
->>>>>>> e05ac1cb
         /// <summary>
         /// Attach to an exisiting session (create a session info by the specified service job)
         /// </summary>
@@ -142,54 +118,16 @@
         /// <param name="endpointPrefix">the prefix of the endpoint epr.</param>
         /// <param name="sessionId">the session id</param>
         /// <returns>the session information.</returns>
-<<<<<<< HEAD
-        Task<SessionInfoContract> ISessionLauncher.GetInfoV5Async(string endpointPrefix, string sessionId) => ((ISessionLauncher)this).GetInfoV5Sp1Async(endpointPrefix, sessionId, false);
-
-        public abstract Task<SessionInfoContract> GetInfoV5Sp1Async(string endpointPrefix, string sessionId, bool useAad);
-
-        public abstract Task TerminateV5Async(string sessionId);
-=======
-        public abstract Task<SessionInfoContract> GetInfoAsync(string endpointPrefix, int sessionId);
-
-        public abstract Task TerminateAsync(int sessionId);
->>>>>>> e05ac1cb
+        public abstract Task<SessionInfoContract> GetInfoAsync(string endpointPrefix, string sessionId);
+
+        public abstract Task TerminateAsync(string sessionId);
 
         public abstract Task<Version[]> GetServiceVersionsAsync(string serviceName);
 
         public abstract Task<string> GetSOAConfigurationAsync(string key);
 
         public abstract Task<Dictionary<string, string>> GetSOAConfigurationsAsync(List<string> keys);
-<<<<<<< HEAD
-
-        #region sync interface
-
-
-        /// <summary>
-        /// Attach to an exisiting session (create a session info by the specified service job)
-        /// </summary>
-        /// <param name="headnode">the headnode.</param>
-        /// <param name="endpointPrefix">the prefix of the endpoint epr.</param>
-        /// <param name="sessionId">the session id</param>
-        /// <returns>the session information.</returns>
-        SessionInfoContract ISessionLauncher.GetInfo(string headnode, string endpointPrefix, string sessionId)
-        {
-            return ((ISessionLauncher)this).GetInfoV5Async(endpointPrefix, sessionId).GetAwaiter().GetResult();
-        }
-
-        /// <summary>
-        /// terminate a session (cancel the service job specified by the id)
-        /// </summary>
-        /// <param name="headnode">the headnode.</param>
-        /// <param name="sessionId">the session id</param>
-        void ISessionLauncher.Terminate(string headnode, string sessionId)
-        {
-            ((ISessionLauncher)this).TerminateV5Async(sessionId).GetAwaiter().GetResult();
-        }
-
-        #endregion
-
-=======
->>>>>>> e05ac1cb
+
         #endregion
 
 
