//------------------------------------------------------------------------------
// <copyright file="ISessionLauncher.cs" company="Microsoft">
//      Copyright (c) Microsoft Corporation.  All rights reserved.
// </copyright>
// <summary>
//      The interface for session Launcher
// </summary>
//------------------------------------------------------------------------------

namespace Microsoft.Hpc.Scheduler.Session.Internal
{
    using System;
    using System.ServiceModel;
    using System.Threading.Tasks;
    using System.Collections.Generic;

    /// <summary>
    /// The interface for session Launcher
    /// </summary>
    [ServiceContract(Name = "ISessionLauncher", Namespace = "http://hpc.microsoft.com/sessionlauncher/")]
    public interface ISessionLauncher
    {
        /// <summary>
        /// Gets server version
        /// </summary>
        /// <returns>returns server version</returns>
        [OperationContract]
        Task<Version> GetServerVersionAsync();

        /// <summary>
        /// Allocate a new session
        /// </summary>
        /// <param name="info">session start info</param>
        /// <param name="endpointPrefix">the endpoint prefix, net.tcp:// or https:// </param>
        /// <param name="sessionid">the sessionid</param>
        /// <param name="serviceVersion">the service version</param>
        /// <param name="sessionInfo">the session info</param>
        /// <returns>the Broker Launcher EPR, sorted by the preference.</returns>
        [OperationContract]
        [FaultContract(typeof(SessionFault), Action = SessionFault.Action)]
        Task<SessionAllocateInfoContract> AllocateAsync(SessionStartInfoContract info, string endpointPrefix);

        /// <summary>
        /// Allocate a new session
        /// </summary>
        /// <param name="info">session start info</param>
        /// <param name="endpointPrefix">the endpoint prefix, net.tcp:// or https:// </param>
        /// <param name="sessionid">the sessionid</param>
        /// <param name="serviceVersion">the service version</param>
        /// <param name="sessionInfo">the session info</param>
        /// <returns>the Broker Launcher EPR, sorted by the preference.</returns>
        [OperationContract]
        [FaultContract(typeof(SessionFault), Action = SessionFault.Action)]
<<<<<<< HEAD
        string[] Allocate(SessionStartInfoContract info, string endpointPrefix, out string sessionid, out string serviceVersion, out SessionInfoContract sessionInfo);

        /// <summary>
        /// The async version of allocating a new session
        /// </summary>
        /// <param name="info">session start info</param>
        /// <param name="endpointPrefix">the endpoint prefix, net.tcp:// or https:// </param>
        /// <param name="sessionid">the sessionid</param>
        /// <returns>The async result</returns>
        [OperationContract(AsyncPattern = true)]
        IAsyncResult BeginAllocate(SessionStartInfoContract info, string endpointPrefix, AsyncCallback callback, object asyncState);

        /// <summary>
        /// End the asyn operation of allocating
        /// </summary>
        /// <param name="sessionid">the session id</param>
        /// <param name="serviceVersion">the service version</param>
        /// <param name="sessionInfo">the session info</param>
        /// <param name="result">async result</param>
        /// <returns>The results</returns>
        string[] EndAllocate(out string sessionid, out string serviceVersion, out SessionInfoContract sessionInfo, IAsyncResult result);

        /// <summary>
        /// Allocate a new session
        /// </summary>
        /// <param name="info">session start info</param>
        /// <param name="endpointPrefix">the endpoint prefix, net.tcp:// or https:// </param>
        /// <param name="sessionid">the sessionid</param>
        /// <param name="serviceVersion">the service version</param>
        /// <param name="sessionInfo">the session info</param>
        /// <returns>the Broker Launcher EPR, sorted by the preference.</returns>
        [OperationContract]
        [FaultContract(typeof(SessionFault), Action = SessionFault.Action)]
        Task<SessionAllocateInfoContract> AllocateDurableV5Async(SessionStartInfoContract info, string endpointPrefix);

        /// <summary>
        /// Allocate a new session
        /// </summary>
        /// <param name="info">session start info</param>
        /// <param name="endpointPrefix">the endpoint prefix, net.tcp:// or https:// </param>
        /// <param name="sessionid">the sessionid</param>
        /// <param name="serviceVersion">the service version</param>
        /// <param name="sessionInfo">the session info</param>
        /// <returns>the Broker Launcher EPR, sorted by the preference.</returns>
        [OperationContract]
        [FaultContract(typeof(SessionFault), Action = SessionFault.Action)]
        string[] AllocateDurable(SessionStartInfoContract info, string endpointPrefix, out string sessionid, out string serviceVersion, out SessionInfoContract sessionInfo);

        /// <summary>
        /// The async version of allocating a new session
        /// </summary>
        /// <param name="info">session start info</param>
        /// <param name="endpointPrefix">the endpoint prefix, net.tcp:// or https:// </param>
        /// <param name="sessionid">the sessionid</param>
        /// <returns>The async result</returns>
        [OperationContract(AsyncPattern = true)]
        IAsyncResult BeginAllocateDurable(SessionStartInfoContract info, string endpointPrefix, AsyncCallback callback, object asyncState);

        /// <summary>
        /// End the asyn operation of allocating
        /// </summary>
        /// <param name="sessionid">the session id</param>
        /// <param name="serviceVersion">the service version</param>
        /// <param name="sessionInfo">the session info</param>
        /// <param name="result">async result</param>
        /// <returns>The results</returns>
        string[] EndAllocateDurable(out string sessionid, out string serviceVersion, out SessionInfoContract sessionInfo, IAsyncResult result);

        /// <summary>
        /// Attach to an exisiting session
        /// </summary>
        /// <param name="endpointPrefix">the endpoint prefix, net.tcp:// or https:// </param>
        /// <param name="sessionId">the session id</param>
        /// <returns>the Broker Launcher EPR</returns>
        [OperationContract]
        [FaultContract(typeof(SessionFault), Action = SessionFault.Action)]
        Task<SessionInfoContract> GetInfoV5Async(string endpointPrefix, string sessionId);
=======
        Task<SessionAllocateInfoContract> AllocateDurableAsync(SessionStartInfoContract info, string endpointPrefix);
>>>>>>> e05ac1cb

        /// <summary>
        /// Attach to an exisiting session
        /// </summary>
<<<<<<< HEAD
        /// <param name="endpointPrefix">the endpoint prefix.</param>
        /// <param name="sessionId">the session id</param>
        /// <param name="useAad">if getting info of an AAD session</param>
        /// <returns>the Broker Launcher EPR</returns>
        [OperationContract]
        [FaultContract(typeof(SessionFault), Action = SessionFault.Action)]
        Task<SessionInfoContract> GetInfoV5Sp1Async(string endpointPrefix, string sessionId, bool useAad);

        /// <summary>
        /// Attach to an exisiting session
        /// </summary>
        /// <param name="headnode">the headnode</param>
=======
>>>>>>> e05ac1cb
        /// <param name="endpointPrefix">the endpoint prefix, net.tcp:// or https:// </param>
        /// <param name="sessionId">the session id</param>
        /// <returns>the Broker Launcher EPR</returns>
        [OperationContract]
        [FaultContract(typeof(SessionFault), Action = SessionFault.Action)]
<<<<<<< HEAD
        SessionInfoContract GetInfo(string headnode, string endpointPrefix, string sessionId);

        /// <summary>
        /// Attach to an exisiting session
        /// </summary>
        /// <param name="headnode">the headnode</param>
        /// <param name="endpointPrefix">the endpoint prefix, net.tcp:// or https:// </param>
        /// <param name="sessionId">the session id</param>
        /// <returns>IAsyncResult instance</returns>
        [OperationContract(AsyncPattern = true)]
        IAsyncResult BeginGetInfo(string headnode, string endpointPrefix, string sessionId, AsyncCallback callback, object state);

        /// <summary>
        /// Attach to an exisiting session
        /// </summary>
        /// <returns>the Broker Launcher EPR</returns>
        SessionInfoContract EndGetInfo(IAsyncResult result);
=======
        Task<SessionInfoContract> GetInfoAsync(string endpointPrefix, int sessionId);
>>>>>>> e05ac1cb

        /// <summary>
        /// terminate a session.
        /// </summary>
        /// <param name="sessionId">the session id</param>
        [OperationContract]
        [FaultContract(typeof(SessionFault), Action = SessionFault.Action)]
<<<<<<< HEAD
        Task TerminateV5Async(string sessionId);

        /// <summary>
        /// terminate a session.
        /// </summary>
        /// <param name="headnode">the headnode.</param>
        /// <param name="sessionId">the session id</param>
        [OperationContract]
        [FaultContract(typeof(SessionFault), Action = SessionFault.Action)]
        void Terminate(string headnode, string sessionId);

        /// <summary>
        /// terminate a session.
        /// </summary>
        /// <param name="headnode">the headnode.</param>
        /// <param name="sessionId">the session id</param>
        /// <param name="callback"></param>
        /// <param name="state"></param>
        [OperationContract(AsyncPattern = true)]
        IAsyncResult BeginTerminate(string headnode, string sessionId, AsyncCallback callback, object state);

        /// <summary>
        /// terminate a session.
        /// </summary>
        void EndTerminate(IAsyncResult result);
        /// <summary>
=======
        Task TerminateAsync(int sessionId);

        /// <summary>
>>>>>>> e05ac1cb
        /// Returns the versions for a specific service
        /// </summary>
        /// <param name="serviceName">name of service whose versions are to be returned</param>
        /// <returns>Available service versions</returns>
        [OperationContract]
        Task<Version[]> GetServiceVersionsAsync(string serviceName);

        /// <summary>
        /// Returns the versions for a specific service
        /// </summary>
        /// <param name="serviceName">name of service whose versions are to be returned</param>
        /// <returns>Available service versions</returns>
        [OperationContract]
        [FaultContract(typeof(SessionFault), Action = SessionFault.Action)]
        Version[] GetServiceVersions(string serviceName);

#if HPCPACK
        /// <summary>
        /// Returns soa data server information
        /// </summary>
        /// <returns>Data server information</returns>
        [OperationContract]
        Task<DataServerInfo> GetDataServerInfoAsync();

        /// <summary>
        /// Returns soa data server information
        /// </summary>
        /// <returns>Data server information</returns>
        [OperationContract]
        [FaultContract(typeof(SessionFault), Action = SessionFault.Action)]
        DataServerInfo GetDataServerInfo();

        /// <summary>
        /// The async version of getting data server information
        /// </summary>
        /// <param name="asyncState">indicating the callback</param>
        /// <param name="callback">indicating the async state</param>
        /// <returns>returns the async result</returns>
        [OperationContract(AsyncPattern = true)]
        IAsyncResult BeginGetDataServerInfo(AsyncCallback callback, object asyncState);

        /// <summary>
        /// End the async version of getting data server information
        /// </summary>
        /// <param name="result">indicating the async result</param>
        /// <returns>returns the data server information</returns>
        DataServerInfo EndGetDataServerInfo(IAsyncResult result);
#endif

        /// <summary>
        /// Gets SOA configuration
        /// </summary>
        /// <param name="key">indicating the key</param>
        /// <returns>returns the value</returns>
        [OperationContract]
        Task<string> GetSOAConfigurationAsync(string key);
    
        /// <summary>
        /// Gets SOA configurations
        /// </summary>
        /// <param name="keys">indicating the keys</param>
        /// <returns>returns the values</returns>
        [OperationContract]
        [FaultContract(typeof(SessionFault), Action = SessionFault.Action)]
        Task<Dictionary<string, string>> GetSOAConfigurationsAsync(List<string> keys);

        /// <summary>
        /// Get cluster configuration info
        /// </summary>
        /// <returns>cluster info contract</returns>
        [OperationContract]
        [FaultContract(typeof(SessionFault), Action = SessionFault.Action)]
        Task<ClusterInfoContract> GetClusterInfoAsync();
    }
}<|MERGE_RESOLUTION|>--- conflicted
+++ resolved
@@ -51,75 +51,8 @@
         /// <returns>the Broker Launcher EPR, sorted by the preference.</returns>
         [OperationContract]
         [FaultContract(typeof(SessionFault), Action = SessionFault.Action)]
-<<<<<<< HEAD
-        string[] Allocate(SessionStartInfoContract info, string endpointPrefix, out string sessionid, out string serviceVersion, out SessionInfoContract sessionInfo);
-
-        /// <summary>
-        /// The async version of allocating a new session
-        /// </summary>
-        /// <param name="info">session start info</param>
-        /// <param name="endpointPrefix">the endpoint prefix, net.tcp:// or https:// </param>
-        /// <param name="sessionid">the sessionid</param>
-        /// <returns>The async result</returns>
-        [OperationContract(AsyncPattern = true)]
-        IAsyncResult BeginAllocate(SessionStartInfoContract info, string endpointPrefix, AsyncCallback callback, object asyncState);
-
-        /// <summary>
-        /// End the asyn operation of allocating
-        /// </summary>
-        /// <param name="sessionid">the session id</param>
-        /// <param name="serviceVersion">the service version</param>
-        /// <param name="sessionInfo">the session info</param>
-        /// <param name="result">async result</param>
-        /// <returns>The results</returns>
-        string[] EndAllocate(out string sessionid, out string serviceVersion, out SessionInfoContract sessionInfo, IAsyncResult result);
-
-        /// <summary>
-        /// Allocate a new session
-        /// </summary>
-        /// <param name="info">session start info</param>
-        /// <param name="endpointPrefix">the endpoint prefix, net.tcp:// or https:// </param>
-        /// <param name="sessionid">the sessionid</param>
-        /// <param name="serviceVersion">the service version</param>
-        /// <param name="sessionInfo">the session info</param>
-        /// <returns>the Broker Launcher EPR, sorted by the preference.</returns>
-        [OperationContract]
-        [FaultContract(typeof(SessionFault), Action = SessionFault.Action)]
-        Task<SessionAllocateInfoContract> AllocateDurableV5Async(SessionStartInfoContract info, string endpointPrefix);
-
-        /// <summary>
-        /// Allocate a new session
-        /// </summary>
-        /// <param name="info">session start info</param>
-        /// <param name="endpointPrefix">the endpoint prefix, net.tcp:// or https:// </param>
-        /// <param name="sessionid">the sessionid</param>
-        /// <param name="serviceVersion">the service version</param>
-        /// <param name="sessionInfo">the session info</param>
-        /// <returns>the Broker Launcher EPR, sorted by the preference.</returns>
-        [OperationContract]
-        [FaultContract(typeof(SessionFault), Action = SessionFault.Action)]
-        string[] AllocateDurable(SessionStartInfoContract info, string endpointPrefix, out string sessionid, out string serviceVersion, out SessionInfoContract sessionInfo);
-
-        /// <summary>
-        /// The async version of allocating a new session
-        /// </summary>
-        /// <param name="info">session start info</param>
-        /// <param name="endpointPrefix">the endpoint prefix, net.tcp:// or https:// </param>
-        /// <param name="sessionid">the sessionid</param>
-        /// <returns>The async result</returns>
-        [OperationContract(AsyncPattern = true)]
-        IAsyncResult BeginAllocateDurable(SessionStartInfoContract info, string endpointPrefix, AsyncCallback callback, object asyncState);
-
-        /// <summary>
-        /// End the asyn operation of allocating
-        /// </summary>
-        /// <param name="sessionid">the session id</param>
-        /// <param name="serviceVersion">the service version</param>
-        /// <param name="sessionInfo">the session info</param>
-        /// <param name="result">async result</param>
-        /// <returns>The results</returns>
-        string[] EndAllocateDurable(out string sessionid, out string serviceVersion, out SessionInfoContract sessionInfo, IAsyncResult result);
-
+        Task<SessionAllocateInfoContract> AllocateDurableAsync(SessionStartInfoContract info, string endpointPrefix);
+            
         /// <summary>
         /// Attach to an exisiting session
         /// </summary>
@@ -128,55 +61,7 @@
         /// <returns>the Broker Launcher EPR</returns>
         [OperationContract]
         [FaultContract(typeof(SessionFault), Action = SessionFault.Action)]
-        Task<SessionInfoContract> GetInfoV5Async(string endpointPrefix, string sessionId);
-=======
-        Task<SessionAllocateInfoContract> AllocateDurableAsync(SessionStartInfoContract info, string endpointPrefix);
->>>>>>> e05ac1cb
-
-        /// <summary>
-        /// Attach to an exisiting session
-        /// </summary>
-<<<<<<< HEAD
-        /// <param name="endpointPrefix">the endpoint prefix.</param>
-        /// <param name="sessionId">the session id</param>
-        /// <param name="useAad">if getting info of an AAD session</param>
-        /// <returns>the Broker Launcher EPR</returns>
-        [OperationContract]
-        [FaultContract(typeof(SessionFault), Action = SessionFault.Action)]
-        Task<SessionInfoContract> GetInfoV5Sp1Async(string endpointPrefix, string sessionId, bool useAad);
-
-        /// <summary>
-        /// Attach to an exisiting session
-        /// </summary>
-        /// <param name="headnode">the headnode</param>
-=======
->>>>>>> e05ac1cb
-        /// <param name="endpointPrefix">the endpoint prefix, net.tcp:// or https:// </param>
-        /// <param name="sessionId">the session id</param>
-        /// <returns>the Broker Launcher EPR</returns>
-        [OperationContract]
-        [FaultContract(typeof(SessionFault), Action = SessionFault.Action)]
-<<<<<<< HEAD
-        SessionInfoContract GetInfo(string headnode, string endpointPrefix, string sessionId);
-
-        /// <summary>
-        /// Attach to an exisiting session
-        /// </summary>
-        /// <param name="headnode">the headnode</param>
-        /// <param name="endpointPrefix">the endpoint prefix, net.tcp:// or https:// </param>
-        /// <param name="sessionId">the session id</param>
-        /// <returns>IAsyncResult instance</returns>
-        [OperationContract(AsyncPattern = true)]
-        IAsyncResult BeginGetInfo(string headnode, string endpointPrefix, string sessionId, AsyncCallback callback, object state);
-
-        /// <summary>
-        /// Attach to an exisiting session
-        /// </summary>
-        /// <returns>the Broker Launcher EPR</returns>
-        SessionInfoContract EndGetInfo(IAsyncResult result);
-=======
-        Task<SessionInfoContract> GetInfoAsync(string endpointPrefix, int sessionId);
->>>>>>> e05ac1cb
+        Task<SessionInfoContract> GetInfoAsync(string endpointPrefix, string sessionId);
 
         /// <summary>
         /// terminate a session.
@@ -184,38 +69,9 @@
         /// <param name="sessionId">the session id</param>
         [OperationContract]
         [FaultContract(typeof(SessionFault), Action = SessionFault.Action)]
-<<<<<<< HEAD
-        Task TerminateV5Async(string sessionId);
+        Task TerminateAsync(string sessionId);
 
         /// <summary>
-        /// terminate a session.
-        /// </summary>
-        /// <param name="headnode">the headnode.</param>
-        /// <param name="sessionId">the session id</param>
-        [OperationContract]
-        [FaultContract(typeof(SessionFault), Action = SessionFault.Action)]
-        void Terminate(string headnode, string sessionId);
-
-        /// <summary>
-        /// terminate a session.
-        /// </summary>
-        /// <param name="headnode">the headnode.</param>
-        /// <param name="sessionId">the session id</param>
-        /// <param name="callback"></param>
-        /// <param name="state"></param>
-        [OperationContract(AsyncPattern = true)]
-        IAsyncResult BeginTerminate(string headnode, string sessionId, AsyncCallback callback, object state);
-
-        /// <summary>
-        /// terminate a session.
-        /// </summary>
-        void EndTerminate(IAsyncResult result);
-        /// <summary>
-=======
-        Task TerminateAsync(int sessionId);
-
-        /// <summary>
->>>>>>> e05ac1cb
         /// Returns the versions for a specific service
         /// </summary>
         /// <param name="serviceName">name of service whose versions are to be returned</param>
