--- conflicted
+++ resolved
@@ -11,17 +11,14 @@
     using System.Collections.Generic;
     using System.Diagnostics;
     using System.Globalization;
-    using System.Linq;
     using System.Runtime.Serialization;
     using System.Runtime.Serialization.Formatters.Binary;
     using System.Text;
-    using System.Text.RegularExpressions;
     using System.Threading;
     using System.Threading.Tasks;
 
     using Microsoft.Hpc.Scheduler.Session.Internal;
     using Microsoft.Hpc.Scheduler.Session.Internal.Common;
-    using Microsoft.Hpc.Scheduler.Session.Utility;
     using Microsoft.Hpc.ServiceBroker.BrokerStorage.AzureStorageTool;
     using Microsoft.WindowsAzure.Storage.Blob;
     using Microsoft.WindowsAzure.Storage.Queue;
@@ -29,15 +26,9 @@
 
     public class AzureQueuePersist : ISessionPersist
     {
-        /// <summary>queue owner name for "anonymous" user</summary>
-        private const string AnonymousOwner = "Everyone";
-
         /// <summary>the prefix for EOM flag label</summary>
         private const string EOMLabel = "EOM";
 
-        /// <summary>the prefix for generating queue path on local computer</summary>
-        private const string LocalQueuePathPrefix = "-";
-
         /// <summary>the prefix of the queue path</summary>
         private const string PathPrefix = "HPC";
 
@@ -52,38 +43,45 @@
         /// <summary>the prefix of the response queue name</summary>
         private const string ResponseQueueSuffix = "RESPONSES";
 
-        /// <summary>queue owner name for "anonymous" user</summary>
-        private const string SystemOwner = "System";
-
         /// <summary>the prefix for persist version label</summary>
         private const string VersionLabel = "VERSION";
 
-        /// <summary>
-        /// the regex to match the cert identity user name
-        /// </summary>
-        private static readonly Regex CertUserNameRegex = new Regex(@"CN=[\w\s]*;\ [0-9A-F]+", RegexOptions.IgnoreCase);
-
-        /// <summary>
-        /// the regex to match the queue name
-        /// </summary>
-        private static readonly Regex QueueNameRegex = new Regex(
-            @"PRIVATE\$\\HPC(?<SessionId>-?\d+)-(?<ClientId>.*)-(?<Suffix>(REQUESTS)|(RESPONSES))$",
-            RegexOptions.IgnoreCase);
-
         /// <summary>the binary message formattoer</summary>
-        private static IFormatter binFormatterField = new BinaryFormatter();
+        private static readonly IFormatter binFormatterField = new BinaryFormatter();
 
         /// <summary>the broker node name.  For HA cluster, it is the cluster virtual name.</summary>
         private static string BrokerNodeName = BrokerIdentity.GetBrokerName();
 
+        /// <summary>the client id.</summary>
+        private readonly string clientIdField;
+
+        /// <summary>a value indicating whether this is a new created AzureStorage persistence.</summary>
+        private readonly bool isNewCreatePersistField;
+
+        /// <summary>persist version of this AzureQueue queue</summary>
+        private readonly int persistVersion;
+
+        private readonly object responsePutLock = new object();
+
+        private readonly Queue<PutResponseState> responsePutQueue = new Queue<PutResponseState>();
+
+        /// <summary>the session id.</summary>
+        private readonly string sessionIdField;
+
+        private readonly int sleepTime = 500;
+
+        private readonly string storageConnectString;
+
+        private readonly CancellationTokenSource tokenSource = new CancellationTokenSource();
+
+        /// <summary>the user name.</summary>
+        private readonly string userNameField;
+
         /// <summary>the total request count.</summary>
         private long allRequestsCountField;
 
         private CloudBlobContainer blobContainer;
 
-        /// <summary>the client id.</summary>
-        private string clientIdField;
-
         /// <summary>flag indicating if all requests have been received.</summary>
         private bool EOMFlag;
 
@@ -93,17 +91,11 @@
         /// <summary>a value indicating whether the MSMQ persistence is closed.</summary>
         private volatile bool isClosedField;
 
-        private bool isCreatedResponseTask = false;
+        private bool isCreatedResponseTask;
 
         private bool isCreateRequestTask = false;
 
         private bool isDisposedField;
-
-        /// <summary>a value indicating whether this is a new created AzureStorage persistence.</summary>
-        private bool isNewCreatePersistField;
-
-        /// <summary>persist version of this AzureQueue queue</summary>
-        private int persistVersion;
 
         private CloudQueue privateQueueField;
 
@@ -115,43 +107,19 @@
         /// <summary>the total requests count in the request queue.</summary>
         private long requestsCountField;
 
-        private object requestTaskLock = new object();
-
         private AzureQueueMessageFetcher responseFetcher;
 
         private int responseIndex = int.MaxValue >> 1;
-
-        private object responsePutLock = new object();
-
-        private Queue<PutResponseState> responsePutQueue = new Queue<PutResponseState>();
 
         /// <summary>the total responses count in the queue.</summary>
         private long responsesCountField;
 
         private CloudTable responseTableField;
 
-        /// <summary>the session id.</summary>
-        private string sessionIdField;
-
-        private int sleepTime = 500;
-
-        private string storageConnectString;
-
         /// <summary>number of requests that are sent to MSMQ but not committed yet. </summary>
         private long uncommittedRequestsCountField;
 
-        /// <summary>the user name.</summary>
-        private string userNameField;
-
-        private CancellationTokenSource tokenSource = new CancellationTokenSource();
-
-<<<<<<< HEAD
-        private Dictionary<string, int> requestRetryDic = new Dictionary<string, int>();
-
-        internal AzureQueuePersist(string userName, int sessionId, string clientId, string storageConnectString)
-=======
         internal AzureQueuePersist(string userName, string sessionId, string clientId, string storageConnectString)
->>>>>>> 41541789
         {
             BrokerTracing.TraceVerbose(
                 "[AzureQueuePersist] .AzureQueuePersist: constructor. session id = {0}, client id = {1}, user name = {2}",
@@ -168,15 +136,17 @@
 
             this.storageConnectString = storageConnectString;
 
-            string requestQueueName = MakeQueuePath(sessionId, clientId, true);
-            string responseTableName = MakeTablePath(sessionId, clientId);
-            string privateQueueName = MakeQueuePath(sessionId, clientId, false);
+            var requestQueueName = MakeQueuePath(sessionId, clientId, true);
+            var responseTableName = MakeTablePath(sessionId, clientId);
+            var privateQueueName = MakeQueuePath(sessionId, clientId, false);
 
             this.isNewCreatePersistField = true;
             try
             {
-                bool requestQueueExist = AzureStorageTool.ExistsQueue(storageConnectString, requestQueueName).GetAwaiter().GetResult();
-                bool responseQueueExist = AzureStorageTool.ExistTable(storageConnectString, responseTableName).GetAwaiter().GetResult();
+                var requestQueueExist = AzureStorageTool.ExistsQueue(storageConnectString, requestQueueName)
+                    .GetAwaiter().GetResult();
+                var responseQueueExist = AzureStorageTool.ExistTable(storageConnectString, responseTableName)
+                    .GetAwaiter().GetResult();
 
                 if (requestQueueExist && responseQueueExist)
                 {
@@ -192,7 +162,7 @@
                         BrokerTracing.TraceError(
                             "[AzureQueuePersist] .AzureQueuePersist: queue data not integrety.  Fix it by deleting queue = {0}",
                             requestQueueName);
-                        AzureStorageTool.DeleteQueueAsync(storageConnectString, sessionId.ToString(), requestQueueName)
+                        AzureStorageTool.DeleteQueueAsync(storageConnectString, sessionId, requestQueueName)
                             .GetAwaiter().GetResult();
                     }
                     else
@@ -202,10 +172,8 @@
                         BrokerTracing.TraceError(
                             "[AzureQueuePersist] .AzureQueuePersist: queue data not integrety.  Fix it by deleting queue = {0}",
                             responseTableName);
-                        AzureStorageTool.DeleteTableAsync(
-                            storageConnectString,
-                            sessionId.ToString(),
-                            responseTableName).GetAwaiter().GetResult();
+                        AzureStorageTool.DeleteTableAsync(storageConnectString, sessionId, responseTableName)
+                            .GetAwaiter().GetResult();
                     }
                 }
             }
@@ -223,7 +191,7 @@
                 {
                     this.privateQueueField = AzureStorageTool.CreateQueueAsync(
                         this.storageConnectString,
-                        sessionId.ToString(),
+                        sessionId,
                         privateQueueName,
                         clientId,
                         true,
@@ -238,7 +206,7 @@
                     this.EOMFlag = false;
                     this.requestQueueField = AzureStorageTool.CreateQueueAsync(
                         this.storageConnectString,
-                        sessionId.ToString(),
+                        sessionId,
                         requestQueueName,
                         clientId,
                         true,
@@ -249,7 +217,7 @@
                         responseTableName);
                     this.responseTableField = AzureStorageTool.CreateTableAsync(
                         this.storageConnectString,
-                        sessionId.ToString(),
+                        sessionId,
                         responseTableName,
                         clientId,
                         false,
@@ -307,7 +275,7 @@
                     this.allRequestsCountField = this.requestsCountField + this.responsesCountField;
 
                     this.persistVersion = BrokerVersion.DefaultPersistVersion;
-                    this.EOMFlag = (this.allRequestsCountField > 0);
+                    this.EOMFlag = this.allRequestsCountField > 0;
                 }
                 catch (Exception e)
                 {
@@ -334,66 +302,24 @@
                 this.blobContainer);
         }
 
-        public long AllRequestsCount
-        {
-            get
-            {
-                return Interlocked.Read(ref this.allRequestsCountField);
-            }
-        }
+        public long AllRequestsCount => Interlocked.Read(ref this.allRequestsCountField);
 
         public bool EOMReceived
         {
-            get
-            {
-                return this.EOMFlag;
-            }
-
-            set
-            {
-                this.EOMFlag = true;
-            }
-        }
-
-        public long FailedRequestsCount
-        {
-            get
-            {
-                return Interlocked.Read(ref this.failedRequestsCountField);
-            }
-        }
-
-        public bool IsNewCreated
-        {
-            get
-            {
-                return this.isNewCreatePersistField;
-            }
-        }
-
-        public long RequestsCount
-        {
-            get
-            {
-                return Interlocked.Read(ref this.requestsCountField);
-            }
-        }
-
-        public long ResponsesCount
-        {
-            get
-            {
-                return Interlocked.Read(ref this.responsesCountField);
-            }
-        }
-
-        public string UserName
-        {
-            get
-            {
-                return this.userNameField;
-            }
-        }
+            get => this.EOMFlag;
+
+            set => this.EOMFlag = true;
+        }
+
+        public long FailedRequestsCount => Interlocked.Read(ref this.failedRequestsCountField);
+
+        public bool IsNewCreated => this.isNewCreatePersistField;
+
+        public long RequestsCount => Interlocked.Read(ref this.requestsCountField);
+
+        public long ResponsesCount => Interlocked.Read(ref this.responsesCountField);
+
+        public string UserName => this.userNameField;
 
         public static async Task CleanupStaleMessageQueue(
             IsStaleSessionCallback isStaleSessionCallback,
@@ -401,16 +327,16 @@
         {
             ParamCheckUtility.ThrowIfNull(isStaleSessionCallback, "isStaleSessionCallback");
             ParamCheckUtility.ThrowIfNull(connectString, "connectString");
-            List<QueueInfo> queueinfos = AzureStorageTool.GetAllQueues(connectString).GetAwaiter().GetResult();
-            List<QueueInfo> staleQueueNameList = new List<QueueInfo>();
-            Dictionary<string, bool> sessionIdStaleDic = new Dictionary<string, bool>();
+            var queueinfos = AzureStorageTool.GetAllQueues(connectString).GetAwaiter().GetResult();
+            var staleQueueNameList = new List<QueueInfo>();
+            var sessionIdStaleDic = new Dictionary<string, bool>();
             if (queueinfos != null && queueinfos.Count > 0)
             {
-                foreach (QueueInfo queueInfo in queueinfos)
-                {
-                    string queueSessionId = queueInfo.PartitionKey;
-
-                    bool isStaleSession = false;
+                foreach (var queueInfo in queueinfos)
+                {
+                    var queueSessionId = queueInfo.PartitionKey;
+
+                    var isStaleSession = false;
                     if (!sessionIdStaleDic.TryGetValue(queueSessionId, out isStaleSession))
                     {
                         isStaleSession = await isStaleSessionCallback(queueSessionId);
@@ -426,7 +352,7 @@
                     }
                 }
 
-                for (int i = 0; i < staleQueueNameList.Count; i++)
+                for (var i = 0; i < staleQueueNameList.Count; i++)
                 {
                     try
                     {
@@ -449,6 +375,11 @@
             }
         }
 
+        public void AbortRequest()
+        {
+            this.ResetRequestsTransaction(false);
+        }
+
         public void AckResponse(BrokerQueueItem responseItem, bool success)
         {
             responseItem.Dispose();
@@ -467,7 +398,7 @@
                 {
                     AzureStorageTool.DeleteTableAsync(
                         this.storageConnectString,
-                        this.sessionIdField.ToString(),
+                        this.sessionIdField,
                         this.responseTableField.Name).GetAwaiter().GetResult();
                     this.responseTableField = null;
                 }
@@ -476,7 +407,7 @@
                 {
                     AzureStorageTool.DeleteQueueAsync(
                         this.storageConnectString,
-                        this.sessionIdField.ToString(),
+                        this.sessionIdField,
                         this.privateQueueField.Name).GetAwaiter().GetResult();
                     this.privateQueueField = null;
                 }
@@ -485,7 +416,7 @@
                 {
                     AzureStorageTool.DeleteQueueAsync(
                         this.storageConnectString,
-                        this.sessionIdField.ToString(),
+                        this.sessionIdField,
                         this.requestQueueField.Name).GetAwaiter().GetResult();
                     this.requestQueueField = null;
                 }
@@ -497,15 +428,15 @@
                 }
             }
 
-            SessionPersistCounter counter = new SessionPersistCounter();
+            var counter = new SessionPersistCounter();
             counter.ResponsesCountField = Interlocked.Read(ref this.responsesCountField);
             counter.FailedRequestsCountField = Interlocked.Read(ref this.failedRequestsCountField);
             return counter;
         }
 
-        public bool IsInMemory()
-        {
-            return false;
+        public void CommitRequest()
+        {
+            this.ResetRequestsTransaction(true);
         }
 
         public void Dispose()
@@ -531,33 +462,6 @@
             }
 
             BrokerTracing.TraceVerbose("[AzureQueuePersisit] .GetRequestAsync: Get request come in.");
-<<<<<<< HEAD
-=======
-            if (!this.isCreateRequestTask)
-            {
-                lock (this.requestTaskLock)
-                {
-                    if (!this.isCreateRequestTask)
-                    {
-                        this.isCreateRequestTask = true;
-                        Task.Run(
-                            async () =>
-                                {
-                                    while (true)
-                                    {
-                                        if (tokenSource.Token.IsCancellationRequested)
-                                        {
-                                            return;
-                                        }
-
-                                        int time = await AzureStorageTool.CheckRequestQueue(this.privateQueueField, this.responseTableField, this.blobContainer);
-                                        await Task.Delay(time);
-                                    }
-                                });
-                    }
-                }
-            }
->>>>>>> 41541789
 
             this.requestFetcher.GetMessageAsync(callback, state);
         }
@@ -577,6 +481,11 @@
             }
 
             this.responseFetcher.GetMessageAsync(callback, callbackState);
+        }
+
+        public bool IsInMemory()
+        {
+            return false;
         }
 
         public void PutRequestAsync(
@@ -585,7 +494,7 @@
             object callbackState)
         {
             ParamCheckUtility.ThrowIfNull(request, "request");
-            BrokerQueueItem[] requests = new BrokerQueueItem[1];
+            var requests = new BrokerQueueItem[1];
             requests[0] = request;
             this.PutRequestsAsync(requests, putRequestCallback, callbackState);
         }
@@ -602,7 +511,7 @@
                 return;
             }
 
-            PutRequestState putRequestState = new PutRequestState(requests, putRequestCallback, callbackState);
+            var putRequestState = new PutRequestState(requests, putRequestCallback, callbackState);
 
             // TODO: make PutRequestsAsync an async call
             this.PersistRequests(putRequestState);
@@ -613,7 +522,7 @@
             PutResponseCallback putResponseCallback,
             object callbackState)
         {
-            BrokerQueueItem[] responses = new BrokerQueueItem[1];
+            var responses = new BrokerQueueItem[1];
             responses[0] = response;
             this.PutResponsesAsync(responses, putResponseCallback, callbackState);
         }
@@ -633,7 +542,7 @@
             BrokerTracing.TraceVerbose(
                 "[AzureQueuePersisit] .PutResponsesAsync: new responses come in. Response count: {0}",
                 (int)callbackState);
-            PutResponseState putResponseState = new PutResponseState(responses, putResponseCallback, callbackState);
+            var putResponseState = new PutResponseState(responses, putResponseCallback, callbackState);
 
             this.responsePutQueue.Enqueue(putResponseState);
             if (!this.isCreatedResponseTask)
@@ -656,7 +565,7 @@
                                         this.PersistResponsesThreadProc();
                                         await Task.Delay(this.sleepTime);
                                     }
-                                }, 
+                                },
                             this.tokenSource.Token);
                     }
                 }
@@ -685,21 +594,19 @@
             ParamCheckUtility.ThrowIfNull(connectString, "connectString");
 
             // Client id is case insensitive
-            Dictionary<string, ClientInfo> clientIdDic =
-                new Dictionary<string, ClientInfo>(StringComparer.OrdinalIgnoreCase);
+            var clientIdDic = new Dictionary<string, ClientInfo>(StringComparer.OrdinalIgnoreCase);
             try
             {
-                List<QueueInfo> queueinfos = AzureStorageTool.GetQueuesFromTable(connectString, sessionId.ToString())
-                    .GetAwaiter().GetResult();
+                var queueinfos = AzureStorageTool.GetQueuesFromTable(connectString, sessionId).GetAwaiter().GetResult();
                 if (queueinfos != null && queueinfos.Count > 0)
                 {
-                    foreach (QueueInfo queueInfo in queueinfos)
+                    foreach (var queueInfo in queueinfos)
                     {
                         if (queueInfo.IsRequest)
                         {
-                            CloudQueue queue = AzureStorageTool.GetQueue(connectString, queueInfo.RowKey).GetAwaiter()
+                            var queue = AzureStorageTool.GetQueue(connectString, queueInfo.RowKey).GetAwaiter()
                                 .GetResult();
-                            int requestCount = queue.ApproximateMessageCount == null
+                            var requestCount = queue.ApproximateMessageCount == null
                                                    ? 0
                                                    : queue.ApproximateMessageCount.Value;
                             ClientInfo info;
@@ -716,11 +623,10 @@
                         }
                         else
                         {
-                            long responseCount = AzureStorageTool.CountTableEntity(connectString, queueInfo.RowKey)
+                            var responseCount = AzureStorageTool.CountTableEntity(connectString, queueInfo.RowKey)
                                 .GetAwaiter().GetResult();
-                            long failedCount = AzureStorageTool
-                                .CountFailed(connectString, sessionId.ToString(), queueInfo.RowKey).GetAwaiter()
-                                .GetResult();
+                            var failedCount = AzureStorageTool.CountFailed(connectString, sessionId, queueInfo.RowKey)
+                                .GetAwaiter().GetResult();
 
                             ClientInfo info;
                             if (clientIdDic.TryGetValue(queueInfo.ClientId, out info))
@@ -746,14 +652,9 @@
                 throw new BrokerQueueException((int)BrokerQueueErrorCode.E_BQ_PERSIST_STORAGE_FAIL, e.ToString());
             }
 
-            ClientInfo[] clients = new ClientInfo[clientIdDic.Keys.Count];
+            var clients = new ClientInfo[clientIdDic.Keys.Count];
             clientIdDic.Values.CopyTo(clients, 0);
             return clients;
-        }
-
-        public void AbortRequest()
-        {
-            this.ResetRequestsTransaction(false);
         }
 
         internal void CloseFetchForTest()
@@ -764,11 +665,6 @@
             this.responseFetcher = null;
         }
 
-        public void CommitRequest()
-        {
-            this.ResetRequestsTransaction(true);
-        }
-
         private static string MakeQueuePath(string sessionId, string clientId, bool isRequest)
         {
             if (isRequest)
@@ -776,17 +672,15 @@
                 return (PathPrefix + sessionId.ToString(CultureInfo.InvariantCulture) + QueueNameFieldDelimeter
                         + clientId + QueueNameFieldDelimeter + RequestQueueSuffix).ToLower();
             }
-            else
-            {
-                return (PrivatePathPrefix + sessionId.ToString(CultureInfo.InvariantCulture) + QueueNameFieldDelimeter
-                        + clientId).ToLower();
-            }
+
+            return (PrivatePathPrefix + sessionId.ToString(CultureInfo.InvariantCulture) + QueueNameFieldDelimeter
+                    + clientId).ToLower();
         }
 
         private static string MakeTablePath(string sessionId, string clientId)
         {
-            StringBuilder sb = new StringBuilder();
-            foreach (string str in clientId.Split('-'))
+            var sb = new StringBuilder();
+            foreach (var str in clientId.Split('-'))
             {
                 sb.Append(str);
             }
@@ -812,8 +706,8 @@
                     this.responseFetcher = null;
                 }
 
-                //Stop checkWaitQueue thread and persistResponseProc
-                tokenSource.Cancel();
+                // Stop checkWaitQueue thread and persistResponseProc
+                this.tokenSource.Cancel();
             }
         }
 
@@ -829,21 +723,21 @@
 
         private void PersistRequests(object state)
         {
-            PutRequestState putRequestState = (PutRequestState)state;
+            var putRequestState = (PutRequestState)state;
             ParamCheckUtility.ThrowIfNull(state, "put request state");
             ParamCheckUtility.ThrowIfNull(putRequestState.Messages, "to-be-persisted requests");
 
             Exception exception = null;
             long requestsCount = 0;
 
-            foreach (BrokerQueueItem request in putRequestState.Messages)
+            foreach (var request in putRequestState.Messages)
             {
                 ParamCheckUtility.ThrowIfNull(request, "to-be-persisted request");
                 using (request)
                 {
                     // check if the request size > 64KB, if yes try to persist it into several partial messages
                     CloudQueueMessage sendMsg;
-                    byte[] bytes = AzureStorageTool.PrepareMessage(request);
+                    var bytes = AzureStorageTool.PrepareMessage(request);
                     try
                     {
                         exception = null;
@@ -891,7 +785,7 @@
                 Interlocked.Add(ref this.allRequestsCountField, requestsCount);
             }
 
-            PutRequestCallback putRequestCallback = putRequestState.Callback;
+            var putRequestCallback = putRequestState.Callback;
             if (putRequestCallback != null)
             {
                 try
@@ -910,32 +804,32 @@
         private void PersistResponsesThreadProc()
         {
             const int BatchSize = 50;
-            List<BrokerQueueItem> failList = new List<BrokerQueueItem>();
-            List<ResponseEntity> responseEntities = new List<ResponseEntity>();
-            Dictionary<string, BrokerQueueItem> peerItems = new Dictionary<string, BrokerQueueItem>();
-            List<BrokerQueueItem> responsesList = new List<BrokerQueueItem>();
-            int responseCount = 0;
-            int faultResponsesCount = 0;
-            List<Exception> exceptions = new List<Exception>();
+            var failList = new List<BrokerQueueItem>();
+            var responseEntities = new List<ResponseEntity>();
+            var peerItems = new Dictionary<string, BrokerQueueItem>();
+            var responsesList = new List<BrokerQueueItem>();
+            var responseCount = 0;
+            var faultResponsesCount = 0;
+            var exceptions = new List<Exception>();
             PutResponseCallback putResponseCallback = null;
 
             while (this.responsePutQueue.Count > 0)
             {
-                PutResponseState putResponseState = this.responsePutQueue.Dequeue();
+                var putResponseState = this.responsePutQueue.Dequeue();
                 putResponseCallback = putResponseState.Callback;
                 ParamCheckUtility.ThrowIfNull(putResponseState, "putResponseState");
                 ParamCheckUtility.ThrowIfNull(putResponseState.Messages, "putResponseState.Mesasges");
 
                 try
                 {
-                    foreach (BrokerQueueItem response in putResponseState.Messages)
+                    foreach (var response in putResponseState.Messages)
                     {
                         ParamCheckUtility.ThrowIfNull(response, "to-be-persisted response");
 
                         // step 1, receive corresponding request from queue
                         // no duplicate response for one request
-                        string requestToken = (string)response.PersistAsyncToken.AsyncToken;
-                        bool isValid = false;
+                        var requestToken = (string)response.PersistAsyncToken.AsyncToken;
+                        var isValid = false;
                         try
                         {
                             if (requestToken != null)
@@ -968,7 +862,7 @@
 
                         // step 2, put response into queue
                         Interlocked.Increment(ref this.responseIndex);
-                        ResponseEntity sendMsg = new ResponseEntity(
+                        var sendMsg = new ResponseEntity(
                             this.clientIdField,
                             this.responseIndex.ToString(),
                             requestToken,
@@ -1005,7 +899,9 @@
                         // At this point, both step 1 & step 2 are performed successfully
                         responseCount++;
                         if (responseCount % BatchSize == 0)
+                        {
                             insertTableAndUpdate(BatchSize);
+                        }
                     }
                 }
                 catch (Exception e)
@@ -1038,9 +934,9 @@
                         return;
                     }
 
-                    foreach (BrokerQueueItem responseTemp in responsesList)
-                    {
-                        string token = (string)responseTemp.PersistAsyncToken.AsyncToken;
+                    foreach (var responseTemp in responsesList)
+                    {
+                        var token = (string)responseTemp.PersistAsyncToken.AsyncToken;
                         responseTemp.PeerItem = peerItems[token];
                         failList.Add(responseTemp);
                         peerItems.Remove(token);
@@ -1055,13 +951,13 @@
                 if (exception == null)
                 {
                     // dispose all response messages
-                    foreach (BrokerQueueItem responseTemp in responsesList)
+                    foreach (var responseTemp in responsesList)
                     {
                         responseTemp.Dispose();
                     }
 
                     // dispose all peer items
-                    foreach (BrokerQueueItem request in peerItems.Values)
+                    foreach (var request in peerItems.Values)
                     {
                         request.Dispose();
                     }
@@ -1076,7 +972,9 @@
             }
 
             if (responseCount % BatchSize > 0)
+            {
                 insertTableAndUpdate(responseCount % BatchSize);
+            }
 
             if (faultResponsesCount > 0)
             {
@@ -1084,7 +982,7 @@
                 {
                     AzureStorageTool.UpdateInfo(
                             this.storageConnectString,
-                            this.sessionIdField.ToString(),
+                            this.sessionIdField,
                             this.responseTableField.Name,
                             (Interlocked.Read(ref this.failedRequestsCountField) + faultResponsesCount).ToString())
                         .GetAwaiter().GetResult();
@@ -1101,9 +999,11 @@
             }
 
             if (failList.Count > 0)
+            {
                 this.responsePutQueue.Enqueue(new PutResponseState(failList, putResponseCallback, failList.Count));
-
-            bool isLastResponse = this.EOMReceived && (this.requestsCountField == 0);
+            }
+
+            var isLastResponse = this.EOMReceived && this.requestsCountField == 0;
             if (putResponseCallback != null)
             {
                 putResponseCallback(
@@ -1120,33 +1020,33 @@
         {
             if (needCommit)
             {
-                long committed = Interlocked.Exchange(ref this.uncommittedRequestsCountField, 0);
+                var committed = Interlocked.Exchange(ref this.uncommittedRequestsCountField, 0);
                 this.requestFetcher.NotifyMoreMessages(committed);
             }
             else
             {
                 // reset uncommittedRequestsCountField
-                long committed = Interlocked.Exchange(ref this.uncommittedRequestsCountField, 0);
+                var committed = Interlocked.Exchange(ref this.uncommittedRequestsCountField, 0);
                 Interlocked.Add(ref this.requestsCountField, -committed);
             }
         }
 
         /// <summary>
-        /// thread pool callback state for putting requests
+        ///     thread pool callback state for putting requests
         /// </summary>
         private class PutRequestState
         {
             /// <summary>the callback for putting request.</summary>
-            private PutRequestCallback callbackField;
+            private readonly PutRequestCallback callbackField;
 
             /// <summary>the callback state object.</summary>
-            private object callbackStateField;
+            private readonly object callbackStateField;
 
             /// <summary>the messages.</summary>
-            private IEnumerable<BrokerQueueItem> messagesField;
+            private readonly IEnumerable<BrokerQueueItem> messagesField;
 
             /// <summary>
-            /// Initializes a new instance of the PutRequestState class.
+            ///     Initializes a new instance of the PutRequestState class.
             /// </summary>
             /// <param name="messages">the messages.</param>
             /// <param name="calback">the callback.</param>
@@ -1163,55 +1063,37 @@
             }
 
             /// <summary>
-            /// Gets the callback.
+            ///     Gets the callback.
             /// </summary>
-            public PutRequestCallback Callback
-            {
-                get
-                {
-                    return this.callbackField;
-                }
-            }
+            public PutRequestCallback Callback => this.callbackField;
 
             /// <summary>
-            /// Gets the callback state.
+            ///     Gets the callback state.
             /// </summary>
-            public object CallbackState
-            {
-                get
-                {
-                    return this.callbackStateField;
-                }
-            }
+            public object CallbackState => this.callbackStateField;
 
             /// <summary>
-            /// Gets the requests.
+            ///     Gets the requests.
             /// </summary>
-            public IEnumerable<BrokerQueueItem> Messages
-            {
-                get
-                {
-                    return this.messagesField;
-                }
-            }
+            public IEnumerable<BrokerQueueItem> Messages => this.messagesField;
         }
 
         /// <summary>
-        /// thread pool callback stat for putting responses
+        ///     thread pool callback stat for putting responses
         /// </summary>
         private class PutResponseState
         {
             /// <summary>the callback for putting response.</summary>
-            private PutResponseCallback callbackField;
+            private readonly PutResponseCallback callbackField;
 
             /// <summary>the calllback state object.</summary>
-            private object callbackStateField;
+            private readonly object callbackStateField;
 
             /// <summary>the messages.</summary>
-            private IEnumerable<BrokerQueueItem> messagesField;
+            private readonly IEnumerable<BrokerQueueItem> messagesField;
 
             /// <summary>
-            /// Initializes a new instance of the PutRequestState class.
+            ///     Initializes a new instance of the PutRequestState class.
             /// </summary>
             /// <param name="messages">the messages.</param>
             /// <param name="callback">the callback.</param>
@@ -1228,37 +1110,19 @@
             }
 
             /// <summary>
-            /// Gets the callback.
+            ///     Gets the callback.
             /// </summary>
-            public PutResponseCallback Callback
-            {
-                get
-                {
-                    return this.callbackField;
-                }
-            }
+            public PutResponseCallback Callback => this.callbackField;
 
             /// <summary>
-            /// Gets the callback state.
+            ///     Gets the callback state.
             /// </summary>
-            public object CallbackState
-            {
-                get
-                {
-                    return this.callbackStateField;
-                }
-            }
+            public object CallbackState => this.callbackStateField;
 
             /// <summary>
-            /// Gets the requests.
+            ///     Gets the requests.
             /// </summary>
-            public IEnumerable<BrokerQueueItem> Messages
-            {
-                get
-                {
-                    return this.messagesField;
-                }
-            }
+            public IEnumerable<BrokerQueueItem> Messages => this.messagesField;
         }
     }
 }